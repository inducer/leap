#! /usr/bin/env python

from __future__ import division, with_statement

__copyright__ = "Copyright (C) 2014 Andreas Kloeckner, Matt Wala"

__license__ = """
Permission is hereby granted, free of charge, to any person obtaining a copy
of this software and associated documentation files (the "Software"), to deal
in the Software without restriction, including without limitation the rights
to use, copy, modify, merge, publish, distribute, sublicense, and/or sell
copies of the Software, and to permit persons to whom the Software is
furnished to do so, subject to the following conditions:

The above copyright notice and this permission notice shall be included in
all copies or substantial portions of the Software.

THE SOFTWARE IS PROVIDED "AS IS", WITHOUT WARRANTY OF ANY KIND, EXPRESS OR
IMPLIED, INCLUDING BUT NOT LIMITED TO THE WARRANTIES OF MERCHANTABILITY,
FITNESS FOR A PARTICULAR PURPOSE AND NONINFRINGEMENT. IN NO EVENT SHALL THE
AUTHORS OR COPYRIGHT HOLDERS BE LIABLE FOR ANY CLAIM, DAMAGES OR OTHER
LIABILITY, WHETHER IN AN ACTION OF CONTRACT, TORT OR OTHERWISE, ARISING FROM,
OUT OF OR IN CONNECTION WITH THE SOFTWARE OR THE USE OR OTHER DEALINGS IN
THE SOFTWARE.
"""

import sys

from leap.vm.language import AssignExpression, YieldState
from leap.vm.language import CodeBuilder, TimeIntegratorCode
from leap.vm.codegen import PythonCodeGenerator, CodeGenerationError
from pymbolic import var
from leap.vm.codegen.ir import BasicBlock, SymbolTable, Function
from leap.vm.codegen.structured_ir import SingleNode, BlockNode, IfThenNode, \
    IfThenElseNode, UnstructuredIntervalNode
from leap.vm.codegen.ir2structured_ir import StructuralExtractor
from pytools import one


def test_circular_dependency_detection():
    """Check that the code generator detects that there is a circular
    dependency."""
    cbuild = CodeBuilder()
    cbuild.add_and_get_ids(
        AssignExpression(id='assign', assignee='<state>y', expression=1,
                         depends_on=['assign2']),
        AssignExpression(id='assign2', assignee='<state>y', expression=1,
                         depends_on=['assign']),
        YieldState(id='return', time=0, time_id='final',
            expression=var('<state>y'), component_id='<state>',
        depends_on=['assign']))
    cbuild.commit()
    code = TimeIntegratorCode(initialization_dep_on=[],
        instructions=cbuild.instructions, step_dep_on=['return'],
        step_before_fail=False)
    codegen = PythonCodeGenerator(class_name='Method')
    try:
        codegen(code)
    except CodeGenerationError:
        pass
    else:
        assert False


def test_missing_dependency_detection():
    """Check that the code generator detects that there is a missing
    dependency."""
    instructions = set([
        AssignExpression(id='assign', assignee='<state>y', expression=1,
                         depends_on=['assign2']),
        YieldState(id='return', time=0, time_id='final',
            expression=var('<state>y'), component_id='<state>',
            depends_on=['assign'])
        ])
    code = TimeIntegratorCode(initialization_dep_on=[],
        instructions=instructions, step_dep_on=['return'],
        step_before_fail=False)
    codegen = PythonCodeGenerator(class_name='Method')
    try:
        codegen(code)
    except CodeGenerationError:
        pass
    else:
        assert False


def test_basic_structural_extraction():
    """Check that structural extraction correctly detects a basic block."""
    sym_tab = SymbolTable()
    main = Function("f", sym_tab)
    block = BasicBlock(0, main)
    main.assign_entry_block(block)

    block.add_bogus_yield_state()
    structural_extractor = StructuralExtractor()
    control_tree = structural_extractor(main)
    assert isinstance(control_tree, SingleNode)
    assert len(control_tree.predecessors) == 0
    assert len(control_tree.successors) == 0
    assert len(control_tree.nodes) == 1 and block in control_tree.nodes
    assert control_tree.basic_block is block


def test_block_structural_extraction():
    """Check that structural extraction correctly detects a sequence of
    basic blocks.
    """
    sym_tab = SymbolTable()
    main = Function("f", sym_tab)

    blocks = [BasicBlock(i, main) for i in range(0, 4)]
    for i, block in enumerate(blocks):
        if i == 3:
            block.add_bogus_yield_state()
        else:
            block.add_jump(blocks[i + 1])
    main.assign_entry_block(blocks[0])

    structural_extractor = StructuralExtractor()
    control_tree = structural_extractor(main)
    assert isinstance(control_tree, BlockNode)
    assert len(control_tree.nodes) == 4
    assert len(control_tree.node_list) == 4
    assert len(control_tree.predecessors) == 0
    assert len(control_tree.successors) == 0
    for i in range(0, 4):
        assert blocks[i] is control_tree.node_list[i].basic_block


def test_if_then_structural_extraction():
    """Check that structural extraction correctly detects an If-Then control
    structure.
    """
    sym_tab = SymbolTable()
    main = Function("f", sym_tab)
    blocks = [BasicBlock(i, main) for i in range(0, 3)]
    blocks[0].add_branch(None, blocks[1], blocks[2])
    blocks[1].add_jump(blocks[2])
    blocks[2].add_bogus_yield_state()
    main.assign_entry_block(blocks[0])

    structural_extractor = StructuralExtractor()
    control_tree = structural_extractor(main)
    assert isinstance(control_tree, BlockNode)
    assert len(control_tree.node_list) == 2
    if_then_node = control_tree.node_list[0]
    assert isinstance(if_then_node, IfThenNode)
    assert blocks[0] is if_then_node.if_node.basic_block
    assert blocks[1] is if_then_node.then_node.basic_block
    assert blocks[2] is one(if_then_node.successors).basic_block


def test_if_then_else_structural_extraction():
    """Check that structural extraction correctly detects an If-Then-Else
    control structure.
    """
    sym_tab = SymbolTable()
    main = Function("f", sym_tab)
    blocks = [BasicBlock(i, main) for i in range(0, 4)]
    blocks[0].add_branch(None, blocks[1], blocks[2])
    blocks[1].add_jump(blocks[3])
    blocks[2].add_jump(blocks[3])
    blocks[3].add_bogus_yield_state()
    main.assign_entry_block(blocks[0])

    structural_extractor = StructuralExtractor()
    control_tree = structural_extractor(main)
    assert isinstance(control_tree, BlockNode)
    assert len(control_tree.node_list) == 2
    if_then_else_node = control_tree.node_list[0]
    assert isinstance(if_then_else_node, IfThenElseNode)
    assert blocks[0] is if_then_else_node.if_node.basic_block
    assert blocks[1] is if_then_else_node.then_node.basic_block
    assert blocks[2] is if_then_else_node.else_node.basic_block
    assert blocks[3] is one(if_then_else_node.then_node.successors).basic_block
    assert blocks[3] is one(if_then_else_node.else_node.successors).basic_block


def test_unstructured_interval_structural_extraction():
    """Check that structural extraction correctly detects an unstructured
    interval.

    The interval cannot be broken down in terms of elementary control
    structures. It looks as follows:

        0
      /   \
      1   2
       \ / \
        3   4
         \ /
          5

    """
    sym_tab = SymbolTable()
    main = Function("f", sym_tab)
    blocks = [BasicBlock(i, main) for i in range(0, 6)]
    blocks[0].add_branch(None, blocks[1], blocks[2])
    blocks[1].add_jump(blocks[3])
    blocks[2].add_branch(None, blocks[3], blocks[4])
    blocks[3].add_jump(blocks[5])
    blocks[4].add_jump(blocks[5])
    blocks[5].add_bogus_yield_state()
    main.assign_entry_block(blocks[0])

    structural_extractor = StructuralExtractor()
    control_tree = structural_extractor(main)
    assert isinstance(control_tree, UnstructuredIntervalNode)
    assert set(blocks) == set(node.basic_block for node in control_tree.nodes)


def test_unstructured_interval_structural_extraction_2():
    """Check that structural extraction correctly classifies a sequence with a
    basic block with a self loop as an unstructured interval.
    """
    sym_tab = SymbolTable()
    main = Function("f", sym_tab)
    blocks = [BasicBlock(i, main) for i in range(0, 2)]
    blocks[0].add_branch(None, blocks[0], blocks[1])
    blocks[1].add_bogus_yield_state()
    main.assign_entry_block(blocks[0])

    structural_extractor = StructuralExtractor()
    control_tree = structural_extractor(main)
    assert isinstance(control_tree, UnstructuredIntervalNode)
    assert len(control_tree.nodes) == 2


def test_complex_structural_extraction():
    """Check that structural extraction correctly detects a complex control
    tree. This complex control tree is a If-Then-Else control structure, with
    the Then and Else branches consisting of If-Then control structures.

            0
           /  \
          1    3
         / \  /|
         2 | / 4
          \|/ /
           5_/

    """
    sym_tab = SymbolTable()
    main = Function("f", sym_tab)

    blocks = [BasicBlock(i, main) for i in range(0, 6)]
    blocks[0].add_branch(None, blocks[1], blocks[3])
    blocks[1].add_branch(None, blocks[2], blocks[5])
    blocks[2].add_jump(blocks[5])
    blocks[3].add_branch(None, blocks[5], blocks[4])
    blocks[4].add_jump(blocks[5])
    blocks[5].add_bogus_yield_state()
    main.assign_entry_block(blocks[0])

    structural_extractor = StructuralExtractor()
    control_tree = structural_extractor(main)
    assert isinstance(control_tree, BlockNode)
    assert len(control_tree.node_list) == 2
    assert isinstance(control_tree.node_list[0], IfThenElseNode)
    assert isinstance(control_tree.node_list[1], SingleNode)
    if_then_else = control_tree.node_list[0]
    assert isinstance(if_then_else.then_node, IfThenNode)
    assert isinstance(if_then_else.else_node, IfThenNode)


def test_complex_structural_extraction_2():
    """Check that structural extraction correctly detects a complex
    control tree. This complex control tree is an If-Then-Else node
    containing two If-Then structures in blocks.

            0
           / \
          1   4
         /|  /|
         2|  5|
         \|  \|
          3   6

    """
    sym_tab = SymbolTable()
    main = Function("f", sym_tab)

    blocks = [BasicBlock(i, main) for i in range(0, 7)]
    blocks[0].add_branch(None, blocks[1], blocks[4])
    blocks[1].add_branch(None, blocks[2], blocks[3])
    blocks[2].add_jump(blocks[3])
    blocks[3].add_bogus_yield_state()
    blocks[4].add_branch(None, blocks[5], blocks[6])
    blocks[5].add_jump(blocks[6])
    blocks[6].add_bogus_yield_state()
    main.assign_entry_block(blocks[0])

    structural_extractor = StructuralExtractor()
    control_tree = structural_extractor(main)
    assert isinstance(control_tree, IfThenElseNode)
    node_a, node_b = control_tree.then_node, control_tree.else_node
    assert isinstance(node_a, BlockNode)
    assert isinstance(node_b, BlockNode)


def test_complex_structural_extraction_3():
    """Check that structural extraction correctly detects a complex control
    tree. This complex control tree is a block of If-Then-Else and If-Then
    control structures.

        0
       / \
       1 2
       \ /
        3
        |\
        | 4
        |/
        5

    """
    sym_tab = SymbolTable()
    main = Function("f", sym_tab)

    blocks = [BasicBlock(i, main) for i in range(0, 6)]
    blocks[0].add_branch(None, blocks[1], blocks[2])
    blocks[1].add_jump(blocks[3])
    blocks[2].add_jump(blocks[3])
    blocks[3].add_branch(None, blocks[4], blocks[5])
    blocks[4].add_jump(blocks[5])
    blocks[5].add_bogus_yield_state()
    main.assign_entry_block(blocks[0])

    structural_extractor = StructuralExtractor()
    control_tree = structural_extractor(main)
    assert len(control_tree.node_list) == 2
    assert isinstance(control_tree.node_list[0], IfThenNode)
    assert isinstance(control_tree.node_list[1], SingleNode)
    inner_if_node = control_tree.node_list[0].if_node
    assert isinstance(inner_if_node, BlockNode)
    assert len(inner_if_node.node_list) == 2
    assert isinstance(inner_if_node.node_list[0], IfThenElseNode)
    assert isinstance(inner_if_node.node_list[1], SingleNode)


def test_python_line_wrapping():
    """Check that the line wrapper breaks a line up correctly."""
    from leap.vm.codegen.python import wrap_line
    line = "x += str('' + x + y + zzzzzzzzz)"
    result = wrap_line(line, level=1, width=14, indentation='    ')
    assert result == ['x +=     \\', "    str(''\\", '    + x +\\',
                      '    y +  \\', '    zzzzzzzzz)']


def test_line_wrapping_line_with_string():
    """Check that the line wrapper doesn't break up strings."""
    from leap.vm.codegen.fortran import wrap_line
    line = "write(*,*) 'failed to allocate leap_state%leap_refcnt_p_last_rhs_y'"
    result = wrap_line(line, width=60)
    assert result == \
        ["write(*,*)                                                 &",
         "    'failed to allocate leap_state%leap_refcnt_p_last_rhs_y'"]


<<<<<<< HEAD
=======
def test_KeyToUniqueNameMap():
    from leap.vm.codegen.utils import KeyToUniqueNameMap

    map_prefilled = KeyToUniqueNameMap(start={'a': 'b'})
    assert map_prefilled.get_or_make_name_for_key('a') == 'b'
    assert map_prefilled.get_or_make_name_for_key('b') != 'b'

    map_with_prefix = KeyToUniqueNameMap(forced_prefix='prefix')
    assert map_with_prefix.get_or_make_name_for_key('a') == 'prefixa'


>>>>>>> 63caa0fb
if __name__ == "__main__":
    if len(sys.argv) > 1:
        exec(sys.argv[1])
    else:
        from py.test.cmdline import main
        main([__file__])<|MERGE_RESOLUTION|>--- conflicted
+++ resolved
@@ -357,8 +357,6 @@
          "    'failed to allocate leap_state%leap_refcnt_p_last_rhs_y'"]
 
 
-<<<<<<< HEAD
-=======
 def test_KeyToUniqueNameMap():
     from leap.vm.codegen.utils import KeyToUniqueNameMap
 
@@ -370,7 +368,6 @@
     assert map_with_prefix.get_or_make_name_for_key('a') == 'prefixa'
 
 
->>>>>>> 63caa0fb
 if __name__ == "__main__":
     if len(sys.argv) > 1:
         exec(sys.argv[1])
