--- conflicted
+++ resolved
@@ -41,7 +41,6 @@
 # }}}
 
 
-<<<<<<< HEAD
 def solver(f, t, sub_y, coeff, guess):
     from scipy.optimize import root
     return root(lambda unk: unk - f(t=t, y=sub_y + coeff*unk), guess).x
@@ -56,10 +55,7 @@
     return substitute("<func>solver(t, sub_y, coeff, guess)", pieces)
 
 
-def execute_and_return_single_result(python_method_impl, code, initial_context={},
-=======
 def execute_and_return_single_result(python_method_impl, code, initial_context=None,
->>>>>>> 94f07be2
                                      max_steps=1):
     if initial_context is None:
         initial_context = {}
@@ -117,16 +113,11 @@
 
 
 def check_simple_convergence(method, method_impl, expected_order,
-<<<<<<< HEAD
-                             problem=DefaultProblem(), dts=_default_dts,
+                             problem=None, dts=_default_dts,
                              show_dag=False, plot_solution=False, implicit=False):
-=======
-                             problem=None, dts=_default_dts,
-                             show_dag=False, plot_solution=False):
     if problem is None:
         problem = DefaultProblem()
 
->>>>>>> 94f07be2
     component_id = method.component_id
     code = method.generate()
     #print(code)
