"""Multirate-AB ODE method."""

from __future__ import division

__copyright__ = """
Copyright (C) 2007-15 Andreas Kloeckner
Copyright (C) 2014, 2015 Matt Wala
Copyright (C) 2015 Cory Mikida
"""

__license__ = """
Permission is hereby granted, free of charge, to any person obtaining a copy
of this software and associated documentation files (the "Software"), to deal
in the Software without restriction, including without limitation the rights
to use, copy, modify, merge, publish, distribute, sublicense, and/or sell
copies of the Software, and to permit persons to whom the Software is
furnished to do so, subject to the following conditions:

The above copyright notice and this permission notice shall be included in
all copies or substantial portions of the Software.

THE SOFTWARE IS PROVIDED "AS IS", WITHOUT WARRANTY OF ANY KIND, EXPRESS OR
IMPLIED, INCLUDING BUT NOT LIMITED TO THE WARRANTIES OF MERCHANTABILITY,
FITNESS FOR A PARTICULAR PURPOSE AND NONINFRINGEMENT. IN NO EVENT SHALL THE
AUTHORS OR COPYRIGHT HOLDERS BE LIABLE FOR ANY CLAIM, DAMAGES OR OTHER
LIABILITY, WHETHER IN AN ACTION OF CONTRACT, TORT OR OTHERWISE, ARISING FROM,
OUT OF OR IN CONNECTION WITH THE SOFTWARE OR THE USE OR OTHER DEALINGS IN
THE SOFTWARE.
"""

import six

from pytools import Record
from leap import Method
from pymbolic import var

from leap.multistep import _linear_comb


__doc__ = """

.. autoclass:: rhs_policy
.. autoclass:: MultiRateHistory
.. autoclass:: MultiRateMultiStepMethod

.. autoclass:: SchemeExplainerBase
.. autoclass:: TextualSchemeExplainer
"""


# {{{ system description

class rhs_policy:  # noqa
    """
    .. attribute:: late
    .. attribute:: early
    .. attribute:: early_and_late
    """
    late = 0
    early = 1
    early_and_late = 2


class MultiRateHistory(Record):
    """
    .. automethod:: __init__
    """
    def __init__(self, interval, func_name, arguments, order=None,
            rhs_policy=rhs_policy.late, invalidate_computed_state=False,
            hist_length=None):
        """
        :arg interval: An integer indicating the interval (relative to the
            smallest available timestep) at which this history is to be
            updated.
            (where each update will typically involve a call to *func_name*)
        :arg arguments: A tuple of component names
            (see :class:`MultiRateMultiStepMethod`)
            which are passed to this right-hand side function.
        :arg order: The AB approximation order to be used for this
            history, or None if the method default is to be used.
        :arg rhs_policy: One of the constants in :class:`rhs_policy`
        :arg invalidate_dependent_state: Whether evaluating this
            right-hand side should force a recomputation of any
            state that depended upon now-superseded state.
        :arg hist_length: history length.  If greater than order, we use a
            least-squares solve rather than a linear solve to obtain the AB
            coefficients for this history
        """
        super(MultiRateHistory, self).__init__(
                interval=interval,
                func_name=func_name,
                arguments=arguments,
                order=order,
                rhs_policy=rhs_policy,
                invalidate_computed_state=invalidate_computed_state,
                hist_length=hist_length)

    @property
    def history_length(self):
        return self.hist_length


class RHS(MultiRateHistory):
    def __init__(self, *args, **kwargs):
        from warnings import warn
        warn("RHS is deprecated--use MultiRateHistory instead",
                DeprecationWarning, stacklevel=2)

        super(RHS, self).__init__(*args, **kwargs)

# }}}


# {{{ topological sort of rhss

def _topologically_sort_comp_names_and_rhss(component_names, rhss):
    # This routine is O(n^2) in a few spots, assuming the input is small.
    # Acceleration to amortized O(n) using sets/dicts should be easy if needed.

    result_component_names = []

    deps = dict(
            (cname,
                frozenset(dep_cname
                    for mrh in rhs
                    for dep_cname in mrh.arguments
                    if mrh in component_names))
            for cname, rhs in zip(component_names, rhss))

    def add(cname):
        if cname in result_component_names:
            return

        for dep in deps[cname]:
            add(dep)

        if cname in result_component_names:
            raise ValueError("Component '%s' (directly or indirectly) "
                    "depends on itself "
                    "in system description. This is not allowed."
                    % cname)

        result_component_names.append(cname)

    for cname in component_names:
        add(cname)

    return result_component_names, [
            rhss[component_names.index(cname)] for cname in result_component_names]

# }}}


class InconsistentHistoryError:
    pass


# {{{ method

class MultiRateMultiStepMethod(Method):
    """Simultaneously timesteps multiple parts of an ODE system,
    each with adjustable orders, rates, and dependencies.

    Considerably generalizes [GearWells]_.

    .. [GearWells] C.W. Gear and D.R. Wells, "Multirate linear multistep methods,"
         BIT Numerical Mathematics,  vol. 24, Dec. 1984,pg. 484-502.

    .. automethod:: __init__
    .. automethod:: generate
    """

    # {{{ constructor

    def __init__(self, default_order, system_description,
            state_filter_names=None,
            component_arg_names=None,
            static_dt=False,
            hist_consistency_threshold=None,
            early_hist_consistency_threshold=None):

        """
        :arg default_order: The order to be used for right-hand sides
            where no differing order is specified.
        :arg system_description: A tuple of the form::

                (
                    ('dt', 'fast',
                    '=', MultiRateHistory(1, '<func>f1', ('fast', 'slow', 'dep')),
                    MultiRateHistory(3, '<func>f2', ('slow', 'dep')),
                    ),
                    ('dt', slow',
                    '=', MultiRateHistory(3, '<func>f3', ('fast', 'slow', 'dep')),
                    ),
                    ('dep',
                    '=', MultiRateHistory(3, '<func>f4', ('slow')),
                    ),
                )

            i.e. the outermost tuple represents a list of state components.
            These can either be ODEs (in which case the first string in the
            tuple is ``'dt'``, followed by the component name, or
            computed/dependent state, in which case the first string in the
            tuple is just the name of the computed piece of state.

            The 'right-hand-side' of each tuple (after the intervening ``'='``
            string) consists of one or more instances of
            :class:`MultiRateHistory` describing the rate at which evaluations
            of the given functions should be stored (along with other
            parameters that can be configured in :class:`MultiRateHistory`).
            The right-hand sides are combined additively.

            Computed state components may not (directly) or indirectly depend
            on themselves. The result will be undefined.

        :arg state_filter_names: a dictionary mapping (non-ODE) component
            names from the system description to the names of "state filter"
            functions (as in functions that receive this particular component
            state and return a potentially modified version thereof).
        :arg component_arg_names: A tuple of names of the components
            to be used as keywords for passing arguments to the right
            hand sides in *rhss*.
        :arg static_dt: If *True*, changing the timestep in between steps
            during time integration is not allowed.
        """
        super(MultiRateMultiStepMethod, self).__init__()

        # Variables
        from pymbolic import var

        self.t = var('<t>')
        self.dt = var('<dt>')
        self.bootstrap_step = var('<p>bootstrap_step')

        # {{{ process system_description

        ode_component_names = []
        ode_rhss = []
        non_ode_component_names = []
        non_ode_rhss = []
        is_ode_component = {}

        if not isinstance(system_description, tuple):
            raise TypeError("'system_description' must be a tuple")

        for irow, row in enumerate(system_description):
            if not isinstance(row, tuple):
                raise TypeError("row %d (1-based) of 'system_description' "
                        "must be a tuple" % (irow + 1))

            try:
                eq_index = row.index("=")
            except ValueError:
                raise ValueError("row %d (1-based) of 'system_description' "
                        "must contain an equal sign" % (irow + 1))

            is_ode = eq_index == 2

            if is_ode:
                if row[0] != "dt":
                    raise ValueError("row %d (1-based) of 'system_description' "
                            "must have 'dt' as first element if describing an ODE"
                            % (irow + 1))
                comp_name = row[1]

                ode_component_names.append(comp_name)
                ode_rhss.append(row[eq_index+1:])

            elif eq_index == 1:
                comp_name = row[0]

                non_ode_component_names.append(comp_name)
                non_ode_rhss.append(row[eq_index+1:])

            else:
                raise ValueError("row %d (1-based) of 'system_description' "
                        "has equal sign in unexpected location" % (irow + 1))

            is_ode_component[comp_name] = is_ode

        # Top. sort is required by RK bootstrap.
        non_ode_component_names, non_ode_rhss = \
                _topologically_sort_comp_names_and_rhss(
                        non_ode_component_names, non_ode_rhss)

        # RK bootstrap below relies on ordering: non-ODE, then ODE.
        component_names = non_ode_component_names + ode_component_names
        rhss = non_ode_rhss + ode_rhss

        del non_ode_component_names
        del non_ode_rhss
        del ode_component_names
        del ode_rhss

        # }}}

        # {{{ process state filters

        if state_filter_names is None:
            state_filter_names = {}

        for comp_name, sfname in six.iteritems(state_filter_names):
            if comp_name not in component_names:
                raise ValueError("component name '%s' in 'state_filter_names' "
                        "not known" % comp_name)

            if not is_ode_component[comp_name]:
                raise ValueError("component name '%s' in 'state_filter_names' "
                        "is a non-ODE component, which is not allowed" % comp_name)

        self.state_filters = dict(
                (comp_name, var("<func>" + sfname))
                for comp_name, sfname in six.iteritems(state_filter_names)
                if sfname is not None)

        # }}}

        # {{{ plug default order, history length into rhss

        new_rhss = []
        for component_rhss in rhss:
            new_component_rhss = []
            for rhs in component_rhss:
                order = rhs.order
                hist_length = rhs.hist_length
                if order is None:
                    order = default_order
                if hist_length is None:
                    hist_length = order

                new_component_rhss.append(rhs.copy(order=order,
                    hist_length=hist_length))

            new_rhss.append(tuple(new_component_rhss))

        self.rhss = new_rhss
        del new_rhss
        del rhss

        # }}}

        self.component_names = component_names
        self.is_ode_component = is_ode_component

        if component_arg_names is None:
            component_arg_names = component_names

        self.comp_name_to_kwarg_name = dict(
                zip(component_names, component_arg_names))

        self.max_order = max(rhs.order
                for component_rhss in self.rhss
                for rhs in component_rhss)

        self.max_hist_length = max(rhs.hist_length
                for component_rhss in self.rhss
                for rhs in component_rhss)

        # {{{ process intervals

        intervals = sorted(rhs.interval
                for component_rhss in self.rhss
                for rhs in component_rhss)

        substep_counts = []
        for i in range(1, len(intervals)):
            last_interval = intervals[i-1]
            interval = intervals[i]

            if interval % last_interval != 0:
                raise ValueError(
                        "intervals are not integer multiples of each other: "
                        + ", ".join(str(intv) for intv in intervals))

            substep_counts.append(interval // last_interval)

        if min(intervals) != 1:
            raise ValueError("the smallest interval is not 1")

        self.intervals = intervals
        self.substep_counts = substep_counts

        # }}}

        self.static_dt = static_dt
        self.hist_consistency_threshold = hist_consistency_threshold
        if isinstance(early_hist_consistency_threshold, str):
            from dagrt.expression import parse
            early_hist_consistency_threshold = parse(
                    early_hist_consistency_threshold)
        self.early_hist_consistency_threshold = early_hist_consistency_threshold

        if not self.static_dt:
            self.time_vars = {}
        self.history_vars = {}

        for comp_name, component_rhss in zip(self.component_names, self.rhss):
            for irhs, rhs in enumerate(component_rhss):
                key = comp_name, irhs

                # These are organized latest-last.
                t_vars = []
                hist_vars = []
                for past in range(rhs.history_length):
                    t_vars.insert(0, var(
                        '<p>t_%s_rhs%d_hist_%d_ago' % (comp_name, irhs, past)))
                    hist_vars.insert(0, var(
                        '<p>hist_%s_rhs%d_hist_%d_ago' % (comp_name, irhs, past)))

                if not self.static_dt:
                    self.time_vars[key] = t_vars

                self.history_vars[key] = hist_vars

        self.state_vars = tuple(
                var("<state>" + comp_name) for comp_name in self.component_names)

    # }}}

    @property
    def nsubsteps(self):
        return max(self.intervals)

    def emit_initialization(self, cb):
        """Initialize method variables."""

        cb(self.bootstrap_step, 0)

    # {{{ rk bootstrap: step

    def emit_small_rk_step(self, cb, name_prefix, name_gen, rhss_on_entry):
        """Emit a single step of an RK method."""

        from leap.rk import ORDER_TO_RK_METHOD
        rk_method = ORDER_TO_RK_METHOD[self.max_order]
        rk_tableau = tuple(zip(rk_method.c, rk_method.a_explicit))
        rk_coeffs = rk_method.output_coeffs

        def make_stage_history(prefix):
            return [var(prefix + "_stage" + str(i)) for i in range(len(rk_tableau))]

        stage_rhss = {}
        for comp_name, component_rhss in zip(self.component_names, self.rhss):
            if not self.is_ode_component[comp_name]:
                continue

            for irhs, rhs in enumerate(component_rhss):
                stage_rhss[comp_name, irhs] = make_stage_history(
                        "{name_prefix}_rk_{comp_name}_rhs{irhs}"
                        .format(
                            name_prefix=name_prefix,
                            comp_name=comp_name,
                            irhs=irhs))

        for istage, (c, coeffs) in enumerate(rk_tableau):
            if len(coeffs) == 0:
                assert c == 0
                for comp_name, component_rhss in zip(
                        self.component_names, self.rhss):
                    if not self.is_ode_component[comp_name]:
                        continue

                    for irhs, rhs in enumerate(component_rhss):
                        cb(stage_rhss[comp_name, irhs][istage],
                                rhss_on_entry[comp_name, irhs])

            else:
                component_state_ests = {}

                for icomp, (comp_name, component_rhss) in enumerate(
                        zip(self.component_names, self.rhss)):

                    if not self.is_ode_component[comp_name]:
                        continue

                    contribs = []
                    for irhs, rhs in enumerate(component_rhss):
                        state_contrib_var = var(
                                name_gen(
                                    "state_contrib_{comp_name}_rhs{irhs}"
                                    .format(comp_name=comp_name, irhs=irhs)))

                        contribs.append(state_contrib_var)

                        cb(state_contrib_var,
                                _linear_comb(coeffs, stage_rhss[comp_name, irhs]))

                    state_var = var(
                            name_gen(
                                "state_{comp_name}_st{istage}"
                                .format(comp_name=comp_name, istage=istage)))

                    state_expr = (
                            var("<state>" + comp_name)
                            + (self.dt/self.nsubsteps) * sum(contribs))
                    if comp_name in self.state_filters:
                        state_expr = self.state_filters[comp_name](state_expr)

                    cb(state_var, state_expr)

                    component_state_ests[comp_name] = state_var

                # At this point, we have all the ODE state estimates evaluated.

                # {{{ evaluate the non-ODE RHSs

                for comp_name, component_rhss in zip(
                        self.component_names, self.rhss):
                    if self.is_ode_component[comp_name]:
                        continue

                    contribs = []

                    for irhs, rhs in enumerate(component_rhss):
                        kwargs = dict(
                                (self.comp_name_to_kwarg_name[arg_comp_name],
                                    component_state_ests[arg_comp_name])
                                for arg_comp_name in rhs.arguments)

                        contribs.append(var(rhs.func_name)(
                                    t=self.t + (c/self.nsubsteps) * self.dt,
                                    **kwargs))

                    state_var = var(
                            name_gen(
                                "state_{comp_name}_st{istage}"
                                .format(comp_name=comp_name, istage=istage)))

                    cb(state_var, sum(contribs))

                    component_state_ests[comp_name] = state_var

                # }}}

                # {{{ evaluate the ODE RHSs

                for comp_name, component_rhss in zip(
                        self.component_names, self.rhss):

                    if not self.is_ode_component[comp_name]:
                        continue

                    for irhs, rhs in enumerate(component_rhss):
                        kwargs = dict(
                                (self.comp_name_to_kwarg_name[arg_comp_name],
                                    component_state_ests[arg_comp_name])
                                for arg_comp_name in rhs.arguments)
                        cb(stage_rhss[comp_name, irhs][istage],
                                var(rhs.func_name)(
                                    t=self.t + (c/self.nsubsteps) * self.dt,
                                    **kwargs))

                # }}}

        cb.fence()

        component_state_ests = {}

        for icomp, (comp_name, component_rhss) in enumerate(
                zip(self.component_names, self.rhss)):

            contribs = []
            for irhs, rhs in enumerate(component_rhss):
                if not self.is_ode_component[comp_name]:
                    continue

                state_contrib_var = var(
                        name_gen(
                            "state_contrib_{comp_name}_rhs{irhs}"
                            .format(comp_name=comp_name, irhs=irhs)))

                contribs.append(state_contrib_var)

                cb(state_contrib_var,
                        _linear_comb(rk_coeffs, stage_rhss[comp_name, irhs]))

            state_var = var(
                    name_gen(
                        "state_{comp_name}_final"
                        .format(comp_name=comp_name)))

            state_expr = (
                    var("<state>" + comp_name)
                    + (self.dt/self.nsubsteps) * sum(contribs))
            if comp_name in self.state_filters:
                state_expr = self.state_filters[comp_name](state_expr)

            cb(state_var, state_expr)

            component_state_ests[comp_name] = state_var

        cb.fence()

        for component_name in self.component_names:
            state = component_state_ests[component_name]
            if self.is_ode_component[component_name]:
                cb.yield_state(
                        state,
                        component_name, self.t + self.dt/self.nsubsteps,
                        "bootstrap")

            cb(var("<state>"+component_name), state)

        cb.fence()

        cb(self.t, self.t + self.dt/self.nsubsteps)

    # }}}

    # {{{ rk bootstrap: overall control

    def emit_rk_bootstrap(self, cb):
        """Initialize the stepper with an RK method. Return the code that
        computes the startup history."""

        bootstrap_steps = self.max_hist_length - 1

        final_iglobal_substep = bootstrap_steps * self.nsubsteps

        from pytools import UniqueNameGenerator
        name_gen = UniqueNameGenerator()

        for isubstep in range(self.nsubsteps):
            name_prefix = 'substep' + str(isubstep)

            current_rhss = {}
            non_ode_states = {}

            # {{{ compute non-ODE current_rhss and states

            for comp_name, component_rhss in zip(
                    self.component_names, self.rhss):
                if self.is_ode_component[comp_name]:
                    continue

                comp_state = 0

                for irhs, rhs in enumerate(component_rhss):
                    rhs_var = var(
                        name_gen(
                            "{name_prefix}_start_{comp_name}_rhs{irhs}"
                            .format(name_prefix=name_prefix, comp_name=comp_name,
                                irhs=irhs)))

                    kwargs = dict(
                            (self.comp_name_to_kwarg_name[arg_comp_name],
                                var("<state>" + arg_comp_name))
                            for arg_comp_name in rhs.arguments)

                    cb(rhs_var, var(rhs.func_name)(t=self.t, **kwargs))

                    current_rhss[comp_name, irhs] = rhs_var
                    comp_state += rhs_var

                non_ode_state_var = var(
                    name_gen(
                        "{name_prefix}_{comp_name}"
                        .format(name_prefix=name_prefix, comp_name=comp_name)))
                cb(non_ode_state_var, comp_state)

                non_ode_states[comp_name] = non_ode_state_var

            # }}}

            # {{{ compute ODE current_rhss

            for comp_name, component_rhss in zip(
                    self.component_names, self.rhss):
                if not self.is_ode_component[comp_name]:
                    continue

                for irhs, rhs in enumerate(component_rhss):
                    rhs_var = var(
                        name_gen(
                            "{name_prefix}_start_{comp_name}_rhs{irhs}"
                            .format(name_prefix=name_prefix, comp_name=comp_name,
                                irhs=irhs)))

                    def get_state(comp_name):
                        if self.is_ode_component[comp_name]:
                            return var("<state>" + comp_name)
                        else:
                            return non_ode_states[comp_name]

                    kwargs = dict(
                            (self.comp_name_to_kwarg_name[arg_comp_name],
                                get_state(arg_comp_name))
                            for arg_comp_name in rhs.arguments)

                    cb(rhs_var, var(rhs.func_name)(t=self.t, **kwargs))

                    current_rhss[comp_name, irhs] = rhs_var

            # }}}

            # {{{ collect time/rhs history

            for test_step in range(bootstrap_steps + 1):
                if test_step == bootstrap_steps and isubstep > 0:
                    continue

                test_iglobal_substep = test_step * self.nsubsteps + isubstep

                substeps_from_start = final_iglobal_substep - test_iglobal_substep

                for comp_name, component_rhss in zip(
                        self.component_names, self.rhss):
                    for irhs, rhs in enumerate(component_rhss):
                        if (substeps_from_start % rhs.interval == 0
                                and (substeps_from_start // rhs.interval
                                    < rhs.history_length)):

                            intervals_from_start = (
                                    substeps_from_start // rhs.interval)

                            i = rhs.history_length - 1 - intervals_from_start
                            assert i >= 0

                            with cb.if_(self.bootstrap_step, "==", test_step):
                                if not self.static_dt:
                                    cb(self.time_vars[comp_name, irhs][i], self.t)

                                cb(self.history_vars[comp_name, irhs][i],
                                        current_rhss[comp_name, irhs])

            # }}}

            cb.fence()

            if isubstep == 0:
                with cb.if_(self.bootstrap_step, "==", bootstrap_steps):
                    cb.state_transition("primary")
                    cb.exit_step()

            cb.fence()

            self.emit_small_rk_step(cb, name_prefix, name_gen, current_rhss)

        cb.fence()
        cb(self.bootstrap_step, self.bootstrap_step + 1)

        return cb

    # }}}

    class StateContribExplanation(Record):
        pass

    # {{{ main method generation

    def emit_ab_method(self, cb, explainer):
        from pytools import UniqueNameGenerator
        name_gen = UniqueNameGenerator()

        array = var("<builtin>array")

        # {{{ make temporary copies of time/hist_vars

        # maps from (component_name, irhs) to latest-last list of values
        temp_hist_substeps = {}
        temp_time_vars = {}
        temp_hist_vars = {}

        def fill_temp_hist_vars():
            for comp_name, component_rhss in zip(self.component_names, self.rhss):
                for irhs, rhs in enumerate(component_rhss):
                    key = comp_name, irhs

                    temp_hist_substeps[key] = list(range(
                        -rhs.interval*(rhs.history_length-1), 1, rhs.interval))

                    if self.static_dt:
                        temp_time_vars[key] = list(
                                rhs.interval*i/self.nsubsteps
                                for i in range(-rhs.history_length+1, 0+1))
                    else:
                        temp_time_vars[key] = self.time_vars[key][:]

                    temp_hist_vars[key] = self.history_vars[key][:]

        fill_temp_hist_vars()

        # }}}

        def log_hist_state():
            explainer.log_hist_state(dict(
                (rhs.func_name, (
                    temp_hist_substeps[comp_name, irhs][-rhs.history_length::],
                    [v.name
                        for v in
                        temp_hist_vars[comp_name, irhs][-rhs.history_length::]]))
                for comp_name, component_rhss in zip(self.component_names, self.rhss)
                for irhs, rhs in enumerate(component_rhss)))

        log_hist_state()

        # A mapping from component_name to a list of tuples
        # (substep_level, state_var). This mapping is ordered
        # by substep_level.
        computed_states = dict(
                (comp_name, [
                    (0, state_var)
                    ])
                for comp_name, state_var in zip(
                    self.component_names, self.state_vars))

        # {{{ get_state

        def get_state(comp_name, isubstep):
            states = computed_states[comp_name]

            # {{{ see if we've got that state ready to go

            for istate_substep, state_var in states:
                if istate_substep == isubstep:
                    return state_var

            # }}}

            latest_state_substep, latest_state = states[-1]

            comp_index = self.component_names.index(comp_name)
            rhss = self.rhss[comp_index]

            contribs = []
            contrib_explanations = []

            for irhs, rhs in enumerate(rhss):
                hist_len = rhs.history_length

                relv_hist_substeps = temp_hist_substeps[comp_name, irhs][-hist_len:]
                relv_time_hist = temp_time_vars[comp_name, irhs][-hist_len:]
                relv_hist_vars = temp_hist_vars[comp_name, irhs][-hist_len:]

                t_start = latest_state_substep / self.nsubsteps
                t_end = isubstep / self.nsubsteps

                if not self.static_dt:
                    time_hist_var = var(name_gen("time_hist"))
                    cb(time_hist_var, array(hist_len))

                    for ii in range(hist_len):
                        cb(time_hist_var[ii], relv_time_hist[ii] - self.t)

                    time_hist = time_hist_var
                    t_start *= self.dt
                    t_end *= self.dt
                    dt_factor = 1

                else:
                    time_hist = relv_time_hist
                    dt_factor = self.dt

                from leap.multistep import (
                        ABMonomialIntegrationFunctionFamily,
                        emit_ab_integration,
                        emit_ab_extrapolation)

                if self.is_ode_component[comp_name]:
                    contrib = dt_factor*emit_ab_integration(
                                cb, name_gen,
                                ABMonomialIntegrationFunctionFamily(rhs.order),
                                time_hist, relv_hist_vars,
                                t_start, t_end)

                else:
                    contrib = emit_ab_extrapolation(
                                cb, name_gen,
                                ABMonomialIntegrationFunctionFamily(rhs.order),
                                time_hist, relv_hist_vars,
                                t_end)

                contribs.append(contrib)
                contrib_explanations.append(
                        self.StateContribExplanation(
                            rhs=rhs.func_name,
                            from_substeps=relv_hist_substeps,
                            using=relv_hist_vars))

            state_var = var(
                    name_gen(
                        "state_{comp_name}_sub{isubstep}"
                        .format(comp_name=comp_name, isubstep=isubstep)))

            if self.is_ode_component[comp_name]:
                state_expr = latest_state + sum(contribs)
            else:
                state_expr = sum(contribs)

            if comp_name in self.state_filters:
                state_expr = self.state_filters[comp_name](state_expr)
            cb(state_var, state_expr)

            # Only keep temporary state if integrates exactly
            # one interval ahead for the fastest right-hand side,
            # which is the expected rate.
            #
            # - If it integrates further, it's a poor-quality
            #   extrapolation that should probably not be reused.
            #
            # - If it integrates less far, then by definition it is
            #   not used for any state updates, and we don't gain
            #   anything by keeping the temporary around, since the
            #   same extrapolation can be recomputed.

            keep_temp_state = (
                    isubstep - latest_state_substep == min(
                        rhs.interval for rhs in rhss))
            if keep_temp_state:
                states.append((isubstep, state_var))

            if self.is_ode_component[comp_name]:
                explainer.integrate_to(comp_name, state_var.name,
                        latest_state_substep, isubstep, latest_state,
                        contrib_explanations)
            else:
                explainer.extrapolate_to(comp_name, state_var.name,
                        latest_state_substep, isubstep, latest_state,
                        contrib_explanations)

            return state_var

        # }}}

        # {{{ update_hist

        def update_hist(comp_idx, irhs, isubstep):
            comp_name = self.component_names[comp_idx]

            rhs = self.rhss[comp_idx][irhs]

            # {{{ get arguments together

            progress_frac = isubstep / self.nsubsteps
            t_expr = self.t + self.dt * progress_frac

            kwargs = dict(
                    (self.comp_name_to_kwarg_name[arg_comp_name],
                        get_state(arg_comp_name, isubstep))
                    for arg_comp_name in rhs.arguments)

            # }}}

            rhs_var = var(
                    name_gen(
                        "rhs_{comp_name}_rhs{irhs}_sub{isubstep}"
                        .format(comp_name=comp_name, irhs=irhs, isubstep=isubstep)))

            cb(rhs_var, var(rhs.func_name)(t=t_expr, **kwargs))

            temp_hist_substeps[comp_name, irhs].append(isubstep)

            if not self.static_dt:
                t_var = var(
                        name_gen(
                            "t_{comp_name}_rhs{irhs}_sub{isubstep}"
                            .format(
                                comp_name=comp_name,
                                irhs=irhs,
                                isubstep=isubstep)))
                cb(t_var, t_expr)
                temp_time_vars[comp_name, irhs].append(t_var)

            else:
                temp_time_vars[comp_name, irhs].append(progress_frac)

            temp_hist_vars[comp_name, irhs].append(rhs_var)

            explainer.eval_rhs(
                    rhs_var.name, comp_name, rhs.func_name, isubstep, kwargs)

            # {{{ invalidate computed states, if requested

            if rhs.invalidate_computed_state:
                for other_comp_name, other_component_rhss in zip(
                        self.component_names, self.rhss):
                    do_invalidate = False
                    for other_rhs in enumerate(other_component_rhss):
                        if comp_name in rhs.arguments:
                            do_invalidate = True
                            break

                    if do_invalidate:
                        computed_states[other_comp_name][:] = [
                                (istate_substep, state)

                                for istate_substep, state in
                                computed_states[other_comp_name]

                                # Only earlier states live.
                                if istate_substep < isubstep
                                ]

            # }}}

        # }}}

        def norm(expr):
            return var('<builtin>norm_2')(expr)

        def check_history_consistency():
            # At the start of a macrostep, ensure that the last computed
            # RHS history corresponds to the current state
            for comp_idx, (comp_name, component_rhss) in enumerate(
                    zip(self.component_names, self.rhss)):
                for irhs, rhs in enumerate(component_rhss):
                    t_expr = self.t
                    kwargs = dict(
                            (self.comp_name_to_kwarg_name[arg_comp_name],
                                get_state(arg_comp_name, 0))
                            for arg_comp_name in rhs.arguments)
                    test_rhs_var = var(
                            name_gen(
                                "test_rhs_{comp_name}_rhs{irhs}_0"
                                .format(comp_name=comp_name, irhs=irhs)))

                    cb(test_rhs_var, var(rhs.func_name)(t=t_expr, **kwargs))
                    # Compare this computed RHS with the 0th history point using
                    # built-in norm.

                    zeroth_hist = temp_hist_vars[comp_name, irhs][-1]
                    rel_rhs_error = (
                            norm(test_rhs_var - zeroth_hist)
                            /
                            norm(test_rhs_var))

                    cb("rel_rhs_error", rel_rhs_error)

                    # cb((), "<builtin>print(rel_rhs_error)")

                    if rhs.rhs_policy == rhs_policy.early:
                        # Check for scheme-order accuracy
                        if self.early_hist_consistency_threshold is not None:
                            with cb.if_("rel_rhs_error", ">=",
                                    self.early_hist_consistency_threshold):
                                cb((), "<builtin>print(rel_rhs_error)")
                                cb.raise_(InconsistentHistoryError,
                                        "MRAB: top-of-history for RHS '%s' is not "
                                        "consistent with current state"
                                        % rhs.func_name)
                        else:
                            cb.raise_(InconsistentHistoryError,
                                    "MRAB: RHS '%s' has early policy "
                                    "and requires relaxed threshold input"
                                    % rhs.func_name)

                    else:
                        # Check for floating-point accuracy
                        with cb.if_("rel_rhs_error", ">=",
                                self.hist_consistency_threshold):
                            cb.raise_(InconsistentHistoryError,
                                    "MRAB: top-of-history for RHS '%s' is not "
                                    "consistent with current state" % rhs.func_name)

        # {{{ run_substep_loop

        def run_substep_loop():
            # Check last history value from previous macrostep
            if self.hist_consistency_threshold is not None:
                check_history_consistency()

            for isubstep in range(self.nsubsteps+1):
                for comp_idx, (comp_name, component_rhss) in enumerate(
                        zip(self.component_names, self.rhss)):
                    for irhs, rhs in enumerate(component_rhss):
                        if isubstep % rhs.interval != 0:
                            continue

                        if isubstep > 0:
                            # {{{ finish up prior step

                            if rhs.rhs_policy == rhs_policy.early_and_late:
                                temp_hist_substeps[comp_name, irhs].pop()
                                temp_time_vars[comp_name, irhs].pop()
                                temp_hist_vars[comp_name, irhs].pop()
                                explainer.roll_back_history(rhs.func_name)

                            if rhs.rhs_policy in [
                                    rhs_policy.early_and_late, rhs_policy.late]:
                                update_hist(comp_idx, irhs, isubstep)

                            # }}}

                        if isubstep < self.nsubsteps:
                            # {{{ start up a new substep

                            if rhs.rhs_policy in [
                                    rhs_policy.early, rhs_policy.early_and_late]:
                                update_hist(comp_idx, irhs, isubstep + rhs.interval)

                            # }}}

        run_substep_loop()

        # }}}

        cb.fence()

        log_hist_state()

        end_states = [
            get_state(component_name, self.nsubsteps)
            for component_name in self.component_names]

        cb.fence()

        # {{{ commit temp history to permanent history

        def commit_temp_hist_vars():
            for comp_name, component_rhss in zip(self.component_names, self.rhss):
                for irhs, rhs in enumerate(component_rhss):
                    key = comp_name, irhs

                    if not self.static_dt:
                        for time_var, time_expr in zip(
                                self.time_vars[key],
                                temp_time_vars[comp_name,
                                    irhs][-rhs.history_length:]):
                            cb(time_var, time_expr)
                            cb.fence()

                    for hist_var, hist_expr in zip(
                            self.history_vars[key],
                            temp_hist_vars[comp_name, irhs][-rhs.history_length:]):
                        cb(hist_var, hist_expr)
                        cb.fence()

        commit_temp_hist_vars()

        # }}}

        # TODO: Figure out more spots to yield intermediate state
        for component_name, state in zip(self.component_names, end_states):
            if self.is_ode_component[component_name]:
                cb.yield_state(
                        state,
                        component_name, self.t + self.dt, "final")

            cb(var("<state>"+component_name), state)

        cb.fence()

        cb(self.t, self.t + self.dt)

    # }}}

    # {{{ generation entrypoint

    def generate(self, explainer=None):
        """
        :arg explainer: a subclass of :class:`SchemeExplainerBase`, possibly
            :class:`TextualSchemeExplainer`, or *None*.
        :returns: :class:`dagrt.language.DAGCode`
        """
        if explainer is None:
            explainer = SchemeExplainerBase()

        from dagrt.language import DAGCode, CodeBuilder

        with CodeBuilder(label="initialization") as cb_init:
            self.emit_initialization(cb_init)

        with CodeBuilder(label="primary") as cb_primary:
            self.emit_ab_method(cb_primary, explainer)

        with CodeBuilder(label="bootstrap") as cb_bootstrap:
            self.emit_rk_bootstrap(cb_bootstrap)

        return DAGCode(
                states={
                    "initialization": cb_init.as_execution_state("bootstrap"),
                    "bootstrap": cb_bootstrap.as_execution_state("bootstrap"),
                    "primary": cb_primary.as_execution_state("primary"),
                    },
                initial_state="initialization")

        # }}}

# }}}


# {{{ two-rate compatibility shim

class TwoRateAdamsBashforthMethod(MultiRateMultiStepMethod):
    methods = [
            "Sqrs",
            "Sqr",
            "Sqs",
            "Sq",

            "Srsf",
            "Srs",
            "Srf",
            "Sr",

            "Ssf",
            "Ss",
            "Sf",
            "S",

            "Fqsr",
            "Fqs",
            "Fq",

            "Fsfr",
            "Fsf",
            "Fsr",
            "Fs",

            "Ffr",
            "Ff",
            "F"
            ]

    def __init__(self, method, order, step_ratio,
            slow_state_filter_name=None,
            fast_state_filter_name=None,
<<<<<<< HEAD
            static_dt=False, hist_consistency_threshold=None,
            early_hist_consistency_threshold=None):
=======
            static_dt=False,
            hist_length_slow=None,
            hist_length_fast=None):
>>>>>>> 6b2ca4dd
        from warnings import warn
        warn("TwoRateAdamsBashforthMethod is a compatibility shim that should no "
                "longer be used. Use the fully general "
                "MultiRateMultiStepMethod interface instead.",
                DeprecationWarning, stacklevel=2)

        if "S" in method:
            s2s_policy = rhs_policy.early
        elif "F" in method:
            s2s_policy = rhs_policy.late
        else:
            raise ValueError("expecting 'F' or 'S' in method")

        if "r" in method:
            s2s_policy = rhs_policy.early_and_late

        if "q" in method:
            s2f_interval = 1
        else:
            s2f_interval = step_ratio

        if "s" in method:
            f2s_policy = rhs_policy.early
        else:
            f2s_policy = rhs_policy.late

        if "f" in method:
            s2f_policy = rhs_policy.early
        else:
            s2f_policy = rhs_policy.late

        if hist_length_slow is None:
            hist_length_slow = order

        if hist_length_fast is None:
            hist_length_slow = order

        super(TwoRateAdamsBashforthMethod, self).__init__(
                order,
                (
                    (
                        "dt", "fast", "=",
                        MultiRateHistory(1, "<func>f2f", ("fast", "slow",),
                            hist_length=hist_length_fast),
                        MultiRateHistory(s2f_interval, "<func>s2f",
                            ("fast", "slow",), rhs_policy=s2f_policy,
                            hist_length=hist_length_fast),
                        ),
                    (
                        "dt", "slow", "=",
                        MultiRateHistory(step_ratio, "<func>f2s", ("fast", "slow",),
                            rhs_policy=f2s_policy, hist_length=hist_length_slow),
                        MultiRateHistory(step_ratio, "<func>s2s", ("fast", "slow",),
                            rhs_policy=s2s_policy, hist_length=hist_length_slow),
                        ),),

                state_filter_names={
                    "fast": fast_state_filter_name,
                    "slow": slow_state_filter_name,
                    },

                # This is a hack to avoid having to change the 2RAB test
                # cases, which use these arguments
                component_arg_names=("f", "s"),

                static_dt=static_dt,
                hist_consistency_threshold=hist_consistency_threshold,
                early_hist_consistency_threshold=early_hist_consistency_threshold)

# }}}


# {{{ scheme explainers

class SchemeExplainerBase(object):

    def log_hist_state(self, hist_substeps):
        pass

    def integrate_to(self, component_name, var_name,
            from_substep, to_substep, latest_state,
            contrib_explanations):
        pass

    def extrapolate_to(self, component_name, var_name,
            base_substep, to_substep, latest_state, contrib_explanations):
        pass

    def eval_rhs(self, rhs_var, comp_name, rhs_name, isubstep, kwargs):
        pass

    def roll_back_history(self, rhs_name):
        pass


class TextualSchemeExplainer(SchemeExplainerBase):
    """
    .. automethod:: __init__
    .. automethod:: __str__
    """
    def __init__(self):
        self.lines = []

    def __str__(self):
        return "\n".join(self.lines)

    def log_hist_state(self, hist_substeps):
        self.lines.append("HISTORY:")
        for rhs_name, rhs_hist_substeps_and_vars in hist_substeps.items():
            self.lines.append(
                    "    {rhs}: {substeps}"
                    .format(
                        rhs=rhs_name.replace("<func>", ""),
                        substeps=", ".join(
                            str(i)+":"+var
                            for i, var in zip(*rhs_hist_substeps_and_vars))))

    def _write_contrib_explanations(self, contrib_explanations):
        for contrib in contrib_explanations:
            self.lines.append(
                    "    {rhs}: {states}"
                    .format(
                        rhs=contrib.rhs.replace("<func>", ""),
                        states=" ".join(
                            "%d:%s" % (substep, name)
                            for substep, name in zip(
                                contrib.from_substeps, contrib.using))))

    def integrate_to(self, component_name, var_name,
            from_substep, to_substep, latest_state,
            contrib_explanations):
        self.lines.append(
                "{verb}: {var_name} <- "
                "FROM {from_substep} ({latest_state}) TO {to_substep}:"
                .format(
                    verb=("INTEGRATE EXTRAPOLANT" if from_substep < to_substep
                        else "INTEGRATE INTERPOLANT"),
                    var_name=var_name,
                    from_substep=from_substep,
                    to_substep=to_substep,
                    latest_state=latest_state,
                    ))

        self._write_contrib_explanations(contrib_explanations)

    def extrapolate_to(self, component_name, var_name,
            base_substep, to_substep, latest_state,
            contrib_explanations):
        self.lines.append(
                "{verb}: {var_name} <- "
                "FROM {base_substep} ({latest_state}) TO {to_substep}:"
                .format(
                    verb=("EXTRAPOLATE" if base_substep < to_substep
                        else "INTERPOLATE"),
                    var_name=var_name,
                    base_substep=base_substep,
                    to_substep=to_substep,
                    latest_state=latest_state,
                    ))

        self._write_contrib_explanations(contrib_explanations)

    def eval_rhs(self, rhs_var, comp_name, rhs_name, isubstep, kwargs):
        self.lines.append(
                "EVAL {rhs_var} <- {rhs_name}(t={isubstep}, {kwargs})"
                .format(
                    rhs_var=rhs_var,
                    comp_name=comp_name,
                    rhs_name=rhs_name.replace("<func>", ""),
                    isubstep=isubstep,
                    kwargs=", ".join(
                        "%s=%s" % (k, v)
                        for k, v in sorted(kwargs.items()))))

    def roll_back_history(self, rhs_name):
        self.lines.append("ROLL BACK %s" % rhs_name)

# }}}

# vim: foldmethod=marker<|MERGE_RESOLUTION|>--- conflicted
+++ resolved
@@ -1215,14 +1215,10 @@
     def __init__(self, method, order, step_ratio,
             slow_state_filter_name=None,
             fast_state_filter_name=None,
-<<<<<<< HEAD
             static_dt=False, hist_consistency_threshold=None,
-            early_hist_consistency_threshold=None):
-=======
-            static_dt=False,
+            early_hist_consistency_threshold=None,
             hist_length_slow=None,
             hist_length_fast=None):
->>>>>>> 6b2ca4dd
         from warnings import warn
         warn("TwoRateAdamsBashforthMethod is a compatibility shim that should no "
                 "longer be used. Use the fully general "
